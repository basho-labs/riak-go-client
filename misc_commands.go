package riak

import (
	"fmt"
<<<<<<< HEAD
	"reflect"

	rpbRiak "github.com/basho-labs/riak-go-client/rpb/riak"
=======
	rpbRiak "github.com/basho/riak-go-client/rpb/riak"
>>>>>>> 3ed66184
	proto "github.com/golang/protobuf/proto"
)

// Ping

type PingCommandBuilder struct {
}

// Build validates the configuration options provided then builds the command
func (builder *PingCommandBuilder) Build() (Command, error) {
	return &PingCommand{}, nil
}

type PingCommand struct {
	CommandImpl
}

// Name identifies this command
func (cmd *PingCommand) Name() string {
	return "Ping"
}

func (cmd *PingCommand) getRequestCode() byte {
	return rpbCode_RpbPingReq
}

func (cmd *PingCommand) constructPbRequest() (msg proto.Message, err error) {
	return nil, nil
}

func (cmd *PingCommand) onSuccess(msg proto.Message) error {
	cmd.Success = true
	return nil
}

func (cmd *PingCommand) getResponseCode() byte {
	return rpbCode_RpbPingResp
}

func (cmd *PingCommand) getResponseProtobufMessage() proto.Message {
	return nil
}

// StartTls

type StartTlsCommand struct {
	CommandImpl
}

// Name identifies this command
func (cmd *StartTlsCommand) Name() string {
	return "StartTls"
}

func (cmd *StartTlsCommand) constructPbRequest() (msg proto.Message, err error) {
	return nil, nil
}

func (cmd *StartTlsCommand) onSuccess(msg proto.Message) error {
	cmd.Success = true
	return nil
}

func (cmd *StartTlsCommand) getRequestCode() byte {
	return rpbCode_RpbStartTls
}

func (cmd *StartTlsCommand) getResponseCode() byte {
	return rpbCode_RpbStartTls
}

func (cmd *StartTlsCommand) getResponseProtobufMessage() proto.Message {
	return nil
}

// Auth

type AuthCommand struct {
	CommandImpl
	User     string
	Password string
}

// Name identifies this command
func (cmd *AuthCommand) Name() string {
	return "Auth"
}

func (cmd *AuthCommand) constructPbRequest() (msg proto.Message, err error) {
	return &rpbRiak.RpbAuthReq{
		User:     []byte(cmd.User),
		Password: []byte(cmd.Password),
	}, nil
}

func (cmd *AuthCommand) onSuccess(msg proto.Message) error {
	cmd.Success = true
	return nil
}

func (cmd *AuthCommand) getRequestCode() byte {
	return rpbCode_RpbAuthReq
}

func (cmd *AuthCommand) getResponseCode() byte {
	return rpbCode_RpbAuthResp
}

func (cmd *AuthCommand) getResponseProtobufMessage() proto.Message {
	return nil
}

// FetchBucketProps

type FetchBucketPropsCommand struct {
	CommandImpl
	Response *FetchBucketPropsResponse
	protobuf *rpbRiak.RpbGetBucketReq
}

// Name identifies this command
func (cmd *FetchBucketPropsCommand) Name() string {
	return "FetchBucketProps"
}

func (cmd *FetchBucketPropsCommand) constructPbRequest() (proto.Message, error) {
	return cmd.protobuf, nil
}

func (cmd *FetchBucketPropsCommand) onSuccess(msg proto.Message) error {
	cmd.Success = true
	if msg == nil {
		cmd.Success = false
	} else {
		if rpbGetBucketResp, ok := msg.(*rpbRiak.RpbGetBucketResp); ok {
			rpbBucketProps := rpbGetBucketResp.GetProps()
			response := &FetchBucketPropsResponse{
				NVal:          rpbBucketProps.GetNVal(),
				AllowMult:     rpbBucketProps.GetAllowMult(),
				LastWriteWins: rpbBucketProps.GetLastWriteWins(),
				HasPrecommit:  rpbBucketProps.GetHasPrecommit(),
				HasPostcommit: rpbBucketProps.GetHasPostcommit(),
				OldVClock:     rpbBucketProps.GetOldVclock(),
				YoungVClock:   rpbBucketProps.GetYoungVclock(),
				BigVClock:     rpbBucketProps.GetBigVclock(),
				SmallVClock:   rpbBucketProps.GetSmallVclock(),
				R:             rpbBucketProps.GetR(),
				Pr:            rpbBucketProps.GetPr(),
				W:             rpbBucketProps.GetW(),
				Pw:            rpbBucketProps.GetPw(),
				Dw:            rpbBucketProps.GetDw(),
				Rw:            rpbBucketProps.GetRw(),
				BasicQuorum:   rpbBucketProps.GetBasicQuorum(),
				NotFoundOk:    rpbBucketProps.GetNotfoundOk(),
				Search:        rpbBucketProps.GetSearch(),
				Consistent:    rpbBucketProps.GetConsistent(),
				Repl:          ReplMode(rpbBucketProps.GetRepl()),
				Backend:       string(rpbBucketProps.GetBackend()),
				SearchIndex:   string(rpbBucketProps.GetSearchIndex()),
				DataType:      string(rpbBucketProps.GetDatatype()),
			}

			if rpbBucketProps.GetHasPrecommit() {
				response.PreCommit = getHooksFrom(rpbBucketProps.Precommit)
			}
			if rpbBucketProps.GetHasPostcommit() {
				response.PostCommit = getHooksFrom(rpbBucketProps.Postcommit)
			}
			if rpbBucketProps.ChashKeyfun != nil {
				response.ChashKeyFun = getFunFrom(rpbBucketProps.ChashKeyfun)
			}
			if rpbBucketProps.Linkfun != nil {
				response.LinkFun = getFunFrom(rpbBucketProps.Linkfun)
			}

			cmd.Response = response
		} else {
			return fmt.Errorf("[FetchBucketPropsCommand] could not convert %v to RpbGetResp", reflect.TypeOf(msg))
		}
	}
	return nil
}

func (cmd *FetchBucketPropsCommand) getRequestCode() byte {
	return rpbCode_RpbGetBucketReq
}

func (cmd *FetchBucketPropsCommand) getResponseCode() byte {
	return rpbCode_RpbGetBucketResp
}

func (cmd *FetchBucketPropsCommand) getResponseProtobufMessage() proto.Message {
	return &rpbRiak.RpbGetBucketResp{}
}

type ReplMode int32

const (
	FALSE    ReplMode = 0
	REALTIME ReplMode = 1
	FULLSYNC ReplMode = 2
	TRUE     ReplMode = 3
)

type CommitHook struct {
	Name   string
	ModFun *ModFun
}

type ModFun struct {
	Module   string
	Function string
}

type FetchBucketPropsResponse struct {
	NVal          uint32
	AllowMult     bool
	LastWriteWins bool
	HasPrecommit  bool
	HasPostcommit bool
	OldVClock     uint32
	YoungVClock   uint32
	BigVClock     uint32
	SmallVClock   uint32
	R             uint32
	Pr            uint32
	W             uint32
	Pw            uint32
	Dw            uint32
	Rw            uint32
	BasicQuorum   bool
	NotFoundOk    bool
	Search        bool
	Consistent    bool
	Repl          ReplMode
	Backend       string
	SearchIndex   string
	DataType      string
	PreCommit     []*CommitHook
	PostCommit    []*CommitHook
	ChashKeyFun   *ModFun
	LinkFun       *ModFun
}

type FetchBucketPropsCommandBuilder struct {
	protobuf *rpbRiak.RpbGetBucketReq
}

// NewFetchBucketPropsCommandBuilder is a factory function for generating the command builder struct
func NewFetchBucketPropsCommandBuilder() *FetchBucketPropsCommandBuilder {
	builder := &FetchBucketPropsCommandBuilder{protobuf: &rpbRiak.RpbGetBucketReq{}}
	return builder
}

// WithBucketType sets the bucket-type to be used by the command. If omitted, 'default' is used
func (builder *FetchBucketPropsCommandBuilder) WithBucketType(bucketType string) *FetchBucketPropsCommandBuilder {
	builder.protobuf.Type = []byte(bucketType)
	return builder
}

// WithBucket sets the bucket to be used by the command
func (builder *FetchBucketPropsCommandBuilder) WithBucket(bucket string) *FetchBucketPropsCommandBuilder {
	builder.protobuf.Bucket = []byte(bucket)
	return builder
}

// Build validates the configuration options provided then builds the command
func (builder *FetchBucketPropsCommandBuilder) Build() (Command, error) {
	if builder.protobuf == nil {
		panic("builder.protobuf must not be nil")
	}
	if err := validateLocatable(builder.protobuf); err != nil {
		return nil, err
	}
	return &FetchBucketPropsCommand{protobuf: builder.protobuf}, nil
}

func getFunFrom(rpbModFun *rpbRiak.RpbModFun) *ModFun {
	var modFun *ModFun
	if rpbModFun == nil {
		modFun = nil
	} else {
		modFun = &ModFun{
			Module:   string(rpbModFun.Module),
			Function: string(rpbModFun.Function),
		}
	}
	return modFun
}

func getHooksFrom(rpbHooks []*rpbRiak.RpbCommitHook) []*CommitHook {
	hooks := make([]*CommitHook, len(rpbHooks))
	for i, hook := range rpbHooks {
		commitHook := &CommitHook{
			Name: string(hook.Name),
		}
		if hook.Modfun != nil {
			commitHook.ModFun = &ModFun{
				Module:   string(hook.Modfun.Module),
				Function: string(hook.Modfun.Function),
			}
		}
		hooks[i] = commitHook
	}
	return hooks
}

// StoreBucketProps

type StoreBucketPropsCommand struct {
	CommandImpl
	protobuf *rpbRiak.RpbSetBucketReq
}

// Name identifies this command
func (cmd *StoreBucketPropsCommand) Name() string {
	return "StoreBucketProps"
}

func (cmd *StoreBucketPropsCommand) constructPbRequest() (proto.Message, error) {
	return cmd.protobuf, nil
}

func (cmd *StoreBucketPropsCommand) onSuccess(msg proto.Message) error {
	cmd.Success = true
	return nil
}

func (cmd *StoreBucketPropsCommand) getRequestCode() byte {
	return rpbCode_RpbSetBucketReq
}

func (cmd *StoreBucketPropsCommand) getResponseCode() byte {
	return rpbCode_RpbSetBucketResp
}

func (cmd *StoreBucketPropsCommand) getResponseProtobufMessage() proto.Message {
	return nil
}

type StoreBucketPropsCommandBuilder struct {
	protobuf *rpbRiak.RpbSetBucketReq
	props    *rpbRiak.RpbBucketProps
}

// NewStoreBucketPropsCommandBuilder is a factory function for generating the command builder struct
func NewStoreBucketPropsCommandBuilder() *StoreBucketPropsCommandBuilder {
	props := &rpbRiak.RpbBucketProps{}
	protobuf := &rpbRiak.RpbSetBucketReq{
		Props: props,
	}
	builder := &StoreBucketPropsCommandBuilder{protobuf: protobuf, props: props}
	return builder
}

// WithBucketType sets the bucket-type to be used by the command. If omitted, 'default' is used
func (builder *StoreBucketPropsCommandBuilder) WithBucketType(bucketType string) *StoreBucketPropsCommandBuilder {
	builder.protobuf.Type = []byte(bucketType)
	return builder
}

// WithBucket sets the bucket to be used by the command
func (builder *StoreBucketPropsCommandBuilder) WithBucket(bucket string) *StoreBucketPropsCommandBuilder {
	builder.protobuf.Bucket = []byte(bucket)
	return builder
}

// WithNVal sets the number of times this command operation is replicated in the Cluster. If
// ommitted, the ring default is used.
//
// See http://basho.com/posts/technical/riaks-config-behaviors-part-2/
func (builder *StoreBucketPropsCommandBuilder) WithNVal(nval uint32) *StoreBucketPropsCommandBuilder {
	builder.props.NVal = &nval
	return builder
}

func (builder *StoreBucketPropsCommandBuilder) WithAllowMult(allowMult bool) *StoreBucketPropsCommandBuilder {
	builder.props.AllowMult = &allowMult
	return builder
}

func (builder *StoreBucketPropsCommandBuilder) WithLastWriteWins(lww bool) *StoreBucketPropsCommandBuilder {
	builder.props.LastWriteWins = &lww
	return builder
}

func (builder *StoreBucketPropsCommandBuilder) WithOldVClock(oldVClock uint32) *StoreBucketPropsCommandBuilder {
	builder.props.OldVclock = &oldVClock
	return builder
}

func (builder *StoreBucketPropsCommandBuilder) WithYoungVClock(youngVClock uint32) *StoreBucketPropsCommandBuilder {
	builder.props.YoungVclock = &youngVClock
	return builder
}

func (builder *StoreBucketPropsCommandBuilder) WithBigVClock(bigVClock uint32) *StoreBucketPropsCommandBuilder {
	builder.props.BigVclock = &bigVClock
	return builder
}

func (builder *StoreBucketPropsCommandBuilder) WithSmallVClock(smallVClock uint32) *StoreBucketPropsCommandBuilder {
	builder.props.SmallVclock = &smallVClock
	return builder
}

// WithR sets the number of nodes that must report back a successful read in order for the
// command operation to be considered a success by Riak. If ommitted, the bucket default is used.
//
// See http://basho.com/posts/technical/riaks-config-behaviors-part-2/
func (builder *StoreBucketPropsCommandBuilder) WithR(r uint32) *StoreBucketPropsCommandBuilder {
	builder.props.R = &r
	return builder
}

// WithPr sets the number of primary nodes (N) that must be read from in order for the command
// operation to be considered a success by Riak. If ommitted, the bucket default is used.
//
// See http://basho.com/posts/technical/riaks-config-behaviors-part-2/
func (builder *StoreBucketPropsCommandBuilder) WithPr(pr uint32) *StoreBucketPropsCommandBuilder {
	builder.props.Pr = &pr
	return builder
}

// WithW sets the number of nodes that must report back a successful write in order for the
// command operation to be considered a success by Riak. If ommitted, the bucket default is used.
//
// See http://basho.com/posts/technical/riaks-config-behaviors-part-2/
func (builder *StoreBucketPropsCommandBuilder) WithW(w uint32) *StoreBucketPropsCommandBuilder {
	builder.props.W = &w
	return builder
}

// WithPw sets the number of primary nodes (N) that must report back a successful write in order for
// the command operation to be considered a success by Riak. If ommitted, the bucket default is
// used.
//
// See http://basho.com/posts/technical/riaks-config-behaviors-part-2/
func (builder *StoreBucketPropsCommandBuilder) WithPw(pw uint32) *StoreBucketPropsCommandBuilder {
	builder.props.Pw = &pw
	return builder
}

// WithDw (durable writes) sets the number of nodes that must report back a successful write to
// backend storage in order for the command operation to be considered a success by Riak. If
// ommitted, the bucket default is used.
//
// See http://basho.com/posts/technical/riaks-config-behaviors-part-2/
func (builder *StoreBucketPropsCommandBuilder) WithDw(dw uint32) *StoreBucketPropsCommandBuilder {
	builder.props.Dw = &dw
	return builder
}

func (builder *StoreBucketPropsCommandBuilder) WithRw(rw uint32) *StoreBucketPropsCommandBuilder {
	builder.props.Rw = &rw
	return builder
}

func (builder *StoreBucketPropsCommandBuilder) WithBasicQuorum(basicQuorum bool) *StoreBucketPropsCommandBuilder {
	builder.props.BasicQuorum = &basicQuorum
	return builder
}

func (builder *StoreBucketPropsCommandBuilder) WithNotFoundOk(notFoundOk bool) *StoreBucketPropsCommandBuilder {
	builder.props.NotfoundOk = &notFoundOk
	return builder
}

func (builder *StoreBucketPropsCommandBuilder) WithSearch(search bool) *StoreBucketPropsCommandBuilder {
	builder.props.Search = &search
	return builder
}

func (builder *StoreBucketPropsCommandBuilder) WithBackend(backend string) *StoreBucketPropsCommandBuilder {
	builder.props.Backend = []byte(backend)
	return builder
}

func (builder *StoreBucketPropsCommandBuilder) WithSearchIndex(searchIndex string) *StoreBucketPropsCommandBuilder {
	builder.props.SearchIndex = []byte(searchIndex)
	return builder
}

func (builder *StoreBucketPropsCommandBuilder) AddPreCommit(commitHook *CommitHook) *StoreBucketPropsCommandBuilder {
	rpbCommitHook := toRpbCommitHook(commitHook)
	builder.props.Precommit = addCommitHookTo(builder.props.Precommit, rpbCommitHook)
	return builder
}

func (builder *StoreBucketPropsCommandBuilder) AddPostCommit(commitHook *CommitHook) *StoreBucketPropsCommandBuilder {
	rpbCommitHook := toRpbCommitHook(commitHook)
	builder.props.Postcommit = addCommitHookTo(builder.props.Postcommit, rpbCommitHook)
	return builder
}

func (builder *StoreBucketPropsCommandBuilder) WithChashKeyFun(val *ModFun) *StoreBucketPropsCommandBuilder {
	builder.props.ChashKeyfun = &rpbRiak.RpbModFun{
		Module:   []byte(val.Module),
		Function: []byte(val.Function),
	}
	return builder
}

// Build validates the configuration options provided then builds the command
func (builder *StoreBucketPropsCommandBuilder) Build() (Command, error) {
	if builder.protobuf == nil {
		panic("builder.protobuf must not be nil")
	}
	if err := validateLocatable(builder.protobuf); err != nil {
		return nil, err
	}
	return &StoreBucketPropsCommand{protobuf: builder.protobuf}, nil
}

func addCommitHookTo(rpbHooks []*rpbRiak.RpbCommitHook, rpbCommitHook *rpbRiak.RpbCommitHook) []*rpbRiak.RpbCommitHook {
	return append(rpbHooks, rpbCommitHook)
}

func toRpbCommitHook(commitHook *CommitHook) *rpbRiak.RpbCommitHook {
	rpbCommitHook := &rpbRiak.RpbCommitHook{
		Name: []byte(commitHook.Name),
	}
	if commitHook.ModFun != nil {
		rpbCommitHook.Modfun = &rpbRiak.RpbModFun{
			Module:   []byte(commitHook.ModFun.Module),
			Function: []byte(commitHook.ModFun.Function),
		}
	}
	return rpbCommitHook
}<|MERGE_RESOLUTION|>--- conflicted
+++ resolved
@@ -2,13 +2,9 @@
 
 import (
 	"fmt"
-<<<<<<< HEAD
 	"reflect"
 
-	rpbRiak "github.com/basho-labs/riak-go-client/rpb/riak"
-=======
 	rpbRiak "github.com/basho/riak-go-client/rpb/riak"
->>>>>>> 3ed66184
 	proto "github.com/golang/protobuf/proto"
 )
 
